#!/usr/bin/env python3
# Copyright (c) Facebook, Inc. and its affiliates.
# All rights reserved.
#
# This source code is licensed under the license found in the
# LICENSE file in the root directory of this source tree.

"""
 FAISS-based index components for dense retriver
"""

import os
import time
import logging
import pickle
from typing import List, Tuple, Iterator

import faiss
import numpy as np

logger = logging.getLogger()


class DenseIndexer(object):
    def __init__(self, buffer_size: int = 50000):
        self.buffer_size = buffer_size
        self.index_id_to_db_id = []
        self.index = None

    def index_data(self, vector_files: List[str]):
        start_time = time.time()
        buffer = []
        for i, item in enumerate(iterate_encoded_files(vector_files)):
            db_id, doc_vector = item
            buffer.append((db_id, doc_vector))
            if 0 < self.buffer_size == len(buffer):
                # indexing in batches is beneficial for many faiss index types
                self._index_batch(buffer)
                logger.info('data indexed %d, used_time: %f sec.',
                            len(self.index_id_to_db_id), time.time() - start_time)
                buffer = []
        self._index_batch(buffer)

        indexed_cnt = len(self.index_id_to_db_id)
        logger.info('Total data indexed %d', indexed_cnt)
        logger.info('Data indexing completed.')

    def _index_batch(self, data: List[Tuple[object, np.array]]):
        raise NotImplementedError

    def search_knn(
        self, query_vectors: np.array, top_docs: int
    ) -> List[Tuple[List[object], List[float]]]:
        raise NotImplementedError

    def serialize(self, file: str):
        logger.info("Serializing index to %s", file)

        if os.path.isdir(file):
            index_file = os.path.join(file, "index.dpr")
            meta_file = os.path.join(file, "index_meta.dpr")
        else:
            index_file = file + ".index.dpr"
            meta_file = file + ".index_meta.dpr"

        faiss.write_index(self.index, index_file)
        with open(meta_file, mode="wb") as f:
            pickle.dump(self.index_id_to_db_id, f)

    def deserialize_from(self, file: str):
        logger.info("Loading index from %s", file)

        if os.path.isdir(file):
            index_file = os.path.join(file, "index.dpr")
            meta_file = os.path.join(file, "index_meta.dpr")
        else:
            index_file = file + ".index.dpr"
            meta_file = file + ".index_meta.dpr"

        self.index = faiss.read_index(index_file)
        logger.info(
            "Loaded index of type %s and size %d", type(self.index), self.index.ntotal
        )

        with open(meta_file, "rb") as reader:
            self.index_id_to_db_id = pickle.load(reader)
        assert (
            len(self.index_id_to_db_id) == self.index.ntotal
        ), "Deserialized index_id_to_db_id should match faiss index size"

    def _update_id_mapping(self, db_ids: List):
        self.index_id_to_db_id.extend(db_ids)


class DenseFlatIndexer(DenseIndexer):
    def __init__(self, vector_sz: int, buffer_size: int = 50000):
        super(DenseFlatIndexer, self).__init__(buffer_size=buffer_size)
        self.index = faiss.IndexFlatIP(vector_sz)

<<<<<<< HEAD
    def index_data(self, data: List[Tuple[object, np.array]]):
        n = len(data)
        # indexing in batches is beneficial for many faiss index types
        for i in range(0, n, self.buffer_size):
            db_ids = [t[0] for t in data[i : i + self.buffer_size]]
            vectors = [
                np.reshape(t[1], (1, -1)) for t in data[i : i + self.buffer_size]
            ]
            vectors = np.concatenate(vectors, axis=0)
            self._update_id_mapping(db_ids)
            self.index.add(vectors)

        indexed_cnt = len(self.index_id_to_db_id)
        logger.info("Total data indexed %d", indexed_cnt)
=======
    def _index_batch(self, data: List[Tuple[object, np.array]]):
        db_ids = [t[0] for t in data]
        vectors = [np.reshape(t[1], (1, -1)) for t in data]
        vectors = np.concatenate(vectors, axis=0)
        self._update_id_mapping(db_ids)
        self.index.add(vectors)
>>>>>>> f403c3b3

    def search_knn(
        self, query_vectors: np.array, top_docs: int
    ) -> List[Tuple[List[object], List[float]]]:
        scores, indexes = self.index.search(query_vectors, top_docs)
        # convert to external ids
        db_ids = [
            [self.index_id_to_db_id[i] for i in query_top_idxs]
            for query_top_idxs in indexes
        ]
        result = [(db_ids[i], scores[i]) for i in range(len(db_ids))]
        return result


class DenseHNSWFlatIndexer(DenseIndexer):
    """
    Efficient index for retrieval. Note: default settings are for hugh accuracy but also high RAM usage
    """

    def __init__(
        self,
        vector_sz: int,
        buffer_size: int = 50000,
        store_n: int = 512,
        ef_search: int = 128,
        ef_construction: int = 200,
    ):
        super(DenseHNSWFlatIndexer, self).__init__(buffer_size=buffer_size)

        # IndexHNSWFlat supports L2 similarity only
        # so we have to apply DOT -> L2 similairy space conversion with the help of an extra dimension
        index = faiss.IndexHNSWFlat(vector_sz + 1, store_n)
        index.hnsw.efSearch = ef_search
        index.hnsw.efConstruction = ef_construction
        self.index = index
        self.phi = None

    def index_data(self, vector_files: List[str]):
        self._set_phi(vector_files)

<<<<<<< HEAD
        # max norm is required before putting all vectors in the index to convert inner product similarity to L2
        if self.phi > 0:
            raise RuntimeError(
                "DPR HNSWF index needs to index all data at once,"
                "results will be unpredictable otherwise."
            )
=======
        super(DenseHNSWFlatIndexer, self).index_data(vector_files)

    def _set_phi(self, vector_files: List[str]):
        """
        Calculates the max norm from the whole data and assign it to self.phi: necessary to transform IP -> L2 space
        :param vector_files: file names to get passages vectors from
        :return:
        """
>>>>>>> f403c3b3
        phi = 0
        for i, item in enumerate(iterate_encoded_files(vector_files)):
            id, doc_vector = item
            norms = (doc_vector ** 2).sum()
            phi = max(phi, norms)
<<<<<<< HEAD
        logger.info("HNSWF DotProduct -> L2 space phi={}".format(phi))
        self.phi = 0

        # indexing in batches is beneficial for many faiss index types
        for i in range(0, n, self.buffer_size):
            db_ids = [t[0] for t in data[i : i + self.buffer_size]]
            vectors = [
                np.reshape(t[1], (1, -1)) for t in data[i : i + self.buffer_size]
            ]

            norms = [(doc_vector ** 2).sum() for doc_vector in vectors]
            aux_dims = [np.sqrt(phi - norm) for norm in norms]
            hnsw_vectors = [
                np.hstack((doc_vector, aux_dims[i].reshape(-1, 1)))
                for i, doc_vector in enumerate(vectors)
            ]
            hnsw_vectors = np.concatenate(hnsw_vectors, axis=0)

            self._update_id_mapping(db_ids)
            self.index.add(hnsw_vectors)
            logger.info("data indexed %d", len(self.index_id_to_db_id))

        indexed_cnt = len(self.index_id_to_db_id)
        logger.info("Total data indexed %d", indexed_cnt)
=======
        logger.info('HNSWF DotProduct -> L2 space phi={}'.format(phi))
        self.phi = phi

    def _index_batch(self, data: List[Tuple[object, np.array]]):
        # max norm is required before putting all vectors in the index to convert inner product similarity to L2
        if self.phi is None:
            raise RuntimeError('Max norm needs to be calculated from all data at once,'
                               'results will be unpredictable otherwise.'
                               'Run `_set_phi()` before calling this method.')

        db_ids = [t[0] for t in data]
        vectors = [np.reshape(t[1], (1, -1)) for t in data]

        norms = [(doc_vector ** 2).sum() for doc_vector in vectors]
        aux_dims = [np.sqrt(self.phi - norm) for norm in norms]
        hnsw_vectors = [np.hstack((doc_vector, aux_dims[i].reshape(-1, 1))) for i, doc_vector in
                        enumerate(vectors)]
        hnsw_vectors = np.concatenate(hnsw_vectors, axis=0)

        self._update_id_mapping(db_ids)
        self.index.add(hnsw_vectors)
>>>>>>> f403c3b3

    def search_knn(
        self, query_vectors: np.array, top_docs: int
    ) -> List[Tuple[List[object], List[float]]]:

        aux_dim = np.zeros(len(query_vectors), dtype="float32")
        query_nhsw_vectors = np.hstack((query_vectors, aux_dim.reshape(-1, 1)))
        logger.info("query_hnsw_vectors %s", query_nhsw_vectors.shape)
        scores, indexes = self.index.search(query_nhsw_vectors, top_docs)
        # convert to external ids
        db_ids = [
            [self.index_id_to_db_id[i] for i in query_top_idxs]
            for query_top_idxs in indexes
        ]
        result = [(db_ids[i], scores[i]) for i in range(len(db_ids))]
        return result

    def deserialize_from(self, file: str):
        super(DenseHNSWFlatIndexer, self).deserialize_from(file)
        # to trigger warning on subsequent indexing
        self.phi = None


def iterate_encoded_files(vector_files: list) -> Iterator[Tuple[object, np.array]]:
    for i, file in enumerate(vector_files):
        logger.info('Reading file %s', file)
        with open(file, "rb") as reader:
            doc_vectors = pickle.load(reader)
            for doc in doc_vectors:
                db_id, doc_vector = doc
                yield db_id, doc_vector<|MERGE_RESOLUTION|>--- conflicted
+++ resolved
@@ -36,14 +36,17 @@
             if 0 < self.buffer_size == len(buffer):
                 # indexing in batches is beneficial for many faiss index types
                 self._index_batch(buffer)
-                logger.info('data indexed %d, used_time: %f sec.',
-                            len(self.index_id_to_db_id), time.time() - start_time)
+                logger.info(
+                    "data indexed %d, used_time: %f sec.",
+                    len(self.index_id_to_db_id),
+                    time.time() - start_time,
+                )
                 buffer = []
         self._index_batch(buffer)
 
         indexed_cnt = len(self.index_id_to_db_id)
-        logger.info('Total data indexed %d', indexed_cnt)
-        logger.info('Data indexing completed.')
+        logger.info("Total data indexed %d", indexed_cnt)
+        logger.info("Data indexing completed.")
 
     def _index_batch(self, data: List[Tuple[object, np.array]]):
         raise NotImplementedError
@@ -97,29 +100,12 @@
         super(DenseFlatIndexer, self).__init__(buffer_size=buffer_size)
         self.index = faiss.IndexFlatIP(vector_sz)
 
-<<<<<<< HEAD
-    def index_data(self, data: List[Tuple[object, np.array]]):
-        n = len(data)
-        # indexing in batches is beneficial for many faiss index types
-        for i in range(0, n, self.buffer_size):
-            db_ids = [t[0] for t in data[i : i + self.buffer_size]]
-            vectors = [
-                np.reshape(t[1], (1, -1)) for t in data[i : i + self.buffer_size]
-            ]
-            vectors = np.concatenate(vectors, axis=0)
-            self._update_id_mapping(db_ids)
-            self.index.add(vectors)
-
-        indexed_cnt = len(self.index_id_to_db_id)
-        logger.info("Total data indexed %d", indexed_cnt)
-=======
     def _index_batch(self, data: List[Tuple[object, np.array]]):
         db_ids = [t[0] for t in data]
         vectors = [np.reshape(t[1], (1, -1)) for t in data]
         vectors = np.concatenate(vectors, axis=0)
         self._update_id_mapping(db_ids)
         self.index.add(vectors)
->>>>>>> f403c3b3
 
     def search_knn(
         self, query_vectors: np.array, top_docs: int
@@ -159,15 +145,6 @@
 
     def index_data(self, vector_files: List[str]):
         self._set_phi(vector_files)
-
-<<<<<<< HEAD
-        # max norm is required before putting all vectors in the index to convert inner product similarity to L2
-        if self.phi > 0:
-            raise RuntimeError(
-                "DPR HNSWF index needs to index all data at once,"
-                "results will be unpredictable otherwise."
-            )
-=======
         super(DenseHNSWFlatIndexer, self).index_data(vector_files)
 
     def _set_phi(self, vector_files: List[str]):
@@ -176,60 +153,35 @@
         :param vector_files: file names to get passages vectors from
         :return:
         """
->>>>>>> f403c3b3
         phi = 0
         for i, item in enumerate(iterate_encoded_files(vector_files)):
             id, doc_vector = item
             norms = (doc_vector ** 2).sum()
             phi = max(phi, norms)
-<<<<<<< HEAD
         logger.info("HNSWF DotProduct -> L2 space phi={}".format(phi))
-        self.phi = 0
-
-        # indexing in batches is beneficial for many faiss index types
-        for i in range(0, n, self.buffer_size):
-            db_ids = [t[0] for t in data[i : i + self.buffer_size]]
-            vectors = [
-                np.reshape(t[1], (1, -1)) for t in data[i : i + self.buffer_size]
-            ]
-
-            norms = [(doc_vector ** 2).sum() for doc_vector in vectors]
-            aux_dims = [np.sqrt(phi - norm) for norm in norms]
-            hnsw_vectors = [
-                np.hstack((doc_vector, aux_dims[i].reshape(-1, 1)))
-                for i, doc_vector in enumerate(vectors)
-            ]
-            hnsw_vectors = np.concatenate(hnsw_vectors, axis=0)
-
-            self._update_id_mapping(db_ids)
-            self.index.add(hnsw_vectors)
-            logger.info("data indexed %d", len(self.index_id_to_db_id))
-
-        indexed_cnt = len(self.index_id_to_db_id)
-        logger.info("Total data indexed %d", indexed_cnt)
-=======
-        logger.info('HNSWF DotProduct -> L2 space phi={}'.format(phi))
-        self.phi = phi
 
     def _index_batch(self, data: List[Tuple[object, np.array]]):
         # max norm is required before putting all vectors in the index to convert inner product similarity to L2
         if self.phi is None:
-            raise RuntimeError('Max norm needs to be calculated from all data at once,'
-                               'results will be unpredictable otherwise.'
-                               'Run `_set_phi()` before calling this method.')
+            raise RuntimeError(
+                "Max norm needs to be calculated from all data at once,"
+                "results will be unpredictable otherwise."
+                "Run `_set_phi()` before calling this method."
+            )
 
         db_ids = [t[0] for t in data]
         vectors = [np.reshape(t[1], (1, -1)) for t in data]
 
         norms = [(doc_vector ** 2).sum() for doc_vector in vectors]
         aux_dims = [np.sqrt(self.phi - norm) for norm in norms]
-        hnsw_vectors = [np.hstack((doc_vector, aux_dims[i].reshape(-1, 1))) for i, doc_vector in
-                        enumerate(vectors)]
+        hnsw_vectors = [
+            np.hstack((doc_vector, aux_dims[i].reshape(-1, 1)))
+            for i, doc_vector in enumerate(vectors)
+        ]
         hnsw_vectors = np.concatenate(hnsw_vectors, axis=0)
 
         self._update_id_mapping(db_ids)
         self.index.add(hnsw_vectors)
->>>>>>> f403c3b3
 
     def search_knn(
         self, query_vectors: np.array, top_docs: int
@@ -255,7 +207,7 @@
 
 def iterate_encoded_files(vector_files: list) -> Iterator[Tuple[object, np.array]]:
     for i, file in enumerate(vector_files):
-        logger.info('Reading file %s', file)
+        logger.info("Reading file %s", file)
         with open(file, "rb") as reader:
             doc_vectors = pickle.load(reader)
             for doc in doc_vectors:
